name: Build
on:
  pull_request:
  push:
    branches:
      - master
      - staging
      - trying

env:
  CARGO_TERM_COLOR: always

jobs:
  # Run cargo fmt --check
  style:
    name: style
    runs-on: ubuntu-20.04
    steps:
      - name: Checkout
        uses: actions/checkout@v1

      - name: Install Rust
        uses: actions-rs/toolchain@v1
        with:
          profile: minimal
          toolchain: stable
          default: true
          components: rustfmt

      - name: Install all Rust targets
        run: rustup target install thumbv6m-none-eabi thumbv7m-none-eabi thumbv7em-none-eabihf

      - name: cargo fmt --check
        run: find . -type f -name Cargo.toml -execdir cargo fmt -- --check ';'

  # Compilation check
  check:
    name: check
    runs-on: ubuntu-20.04
    steps:
      - name: Checkout
        uses: actions/checkout@v1
#        borrow from cortex-m-rtic's GHA
      - name: Cache cargo dependencies
        uses: actions/cache@v2
        with:
          path: |
            - ~/.cargo/bin/
            - ~/.cargo/registry/index/
            - ~/.cargo/registry/cache/
            - ~/.cargo/git/db/
          key: ${{ runner.OS }}-cargo-${{ hashFiles('**/Cargo.lock') }}
          restore-keys: |
            ${{ runner.OS }}-cargo-${{ hashFiles('**/Cargo.lock') }}
            ${{ runner.OS }}-cargo-
      - name: Cache build output dependencies
        uses: actions/cache@v2
        with:
          path: /tmp/build
          key: ${{ runner.OS }}-build-${{ hashFiles('**/Cargo.lock') }}
          restore-keys: |
            ${{ runner.OS }}-build-${{ hashFiles('**/Cargo.lock') }}
            ${{ runner.OS }}-build-

      - name: Install Rust
        uses: actions-rs/toolchain@v1
        with:
          profile: minimal
          toolchain: stable
          default: true
          components: rustfmt

      - name: Install all Rust targets
        run: rustup target install thumbv6m-none-eabi thumbv7m-none-eabi thumbv7em-none-eabihf

      - name: cargo check
<<<<<<< HEAD
        run: find . -type f -name Cargo.toml -execdir cargo check --target-dir /tmp/build ';'
=======
        run: find . -type f -name Cargo.toml -execdir cargo check --manifest-path {} +
>>>>>>> ed71a04b

  # Compilation
  build:
    name: build
    runs-on: ubuntu-20.04
    steps:
      - name: Checkout
        uses: actions/checkout@v1

      - name: Install Rust
        uses: actions-rs/toolchain@v1
        with:
          profile: minimal
          toolchain: stable
          default: true
          components: rustfmt

      - name: Install all Rust targets
        run: rustup target install thumbv6m-none-eabi thumbv7m-none-eabi thumbv7em-none-eabihf

      - name: cargo build
        run: find . -type f -name Cargo.toml -execdir cargo build --release --manifest-path {} +

  # Refs: https://github.com/rust-lang/crater/blob/9ab6f9697c901c4a44025cf0a39b73ad5b37d198/.github/workflows/bors.yml#L125-L149
  #
  # ALL THE PREVIOUS JOBS NEEDS TO BE ADDED TO THE `needs` SECTION OF THIS JOB!

  ci-success:
    name: ci
    if: github.event_name == 'push' && success()
    needs:
      - style
      - check
      - build
    runs-on: ubuntu-20.04
    steps:
      - name: Mark the job as a success
        run: exit 0<|MERGE_RESOLUTION|>--- conflicted
+++ resolved
@@ -74,11 +74,7 @@
         run: rustup target install thumbv6m-none-eabi thumbv7m-none-eabi thumbv7em-none-eabihf
 
       - name: cargo check
-<<<<<<< HEAD
-        run: find . -type f -name Cargo.toml -execdir cargo check --target-dir /tmp/build ';'
-=======
-        run: find . -type f -name Cargo.toml -execdir cargo check --manifest-path {} +
->>>>>>> ed71a04b
+        run: find . -type f -name Cargo.toml -execdir cargo check --target-dir /tmp/build --manifest-path {} +
 
   # Compilation
   build:
